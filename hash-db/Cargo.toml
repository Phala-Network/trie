--- conflicted
+++ resolved
@@ -1,10 +1,6 @@
 [package]
 name = "hash-db"
-<<<<<<< HEAD
-version = "0.11.1"
-=======
-version = "0.12.0"
->>>>>>> 0d914acf
+version = "0.12.2"
 authors = ["Parity Technologies <admin@parity.io>"]
 description = "Trait for hash-keyed databases."
 license = "Apache-2.0"

[package]
name = "memory-db"
<<<<<<< HEAD
version = "0.11.1"
=======
version = "0.12.0"
>>>>>>> 0d914acf
authors = ["Parity Technologies <admin@parity.io>"]
description = "In-memory implementation of hash-db, useful for tests"
repository = "https://github.com/paritytech/parity-common"
license = "Apache-2.0"

[dependencies]
<<<<<<< HEAD
heapsize = { version = "0.4", optional = true}
hash-db = { path = "../hash-db", default-features = false, version = "0.11.1"}
hashmap_core = { version = "0.1" }

[dev-dependencies]
keccak-hasher = { path = "../test-support/keccak-hasher", version = "0.11.1"}
=======
heapsize = "0.4"
hash-db = { path = "../hash-db", version = "0.12.0"}

[dev-dependencies]
keccak-hasher = { path = "../test-support/keccak-hasher", version = "0.12.0"}
>>>>>>> 0d914acf
criterion = "0.2.8"

[features]
default = ["std"]
std = [
  "heapsize",
  "hash-db/std",
  "hashmap_core/disable",
]

[[bench]]
name = "bench"
harness = false<|MERGE_RESOLUTION|>--- conflicted
+++ resolved
@@ -1,30 +1,18 @@
 [package]
 name = "memory-db"
-<<<<<<< HEAD
-version = "0.11.1"
-=======
-version = "0.12.0"
->>>>>>> 0d914acf
+version = "0.12.2"
 authors = ["Parity Technologies <admin@parity.io>"]
 description = "In-memory implementation of hash-db, useful for tests"
 repository = "https://github.com/paritytech/parity-common"
 license = "Apache-2.0"
 
 [dependencies]
-<<<<<<< HEAD
 heapsize = { version = "0.4", optional = true}
-hash-db = { path = "../hash-db", default-features = false, version = "0.11.1"}
+hash-db = { path = "../hash-db", default-features = false, version = "0.12.2"}
 hashmap_core = { version = "0.1" }
 
 [dev-dependencies]
-keccak-hasher = { path = "../test-support/keccak-hasher", version = "0.11.1"}
-=======
-heapsize = "0.4"
-hash-db = { path = "../hash-db", version = "0.12.0"}
-
-[dev-dependencies]
-keccak-hasher = { path = "../test-support/keccak-hasher", version = "0.12.0"}
->>>>>>> 0d914acf
+keccak-hasher = { path = "../test-support/keccak-hasher", version = "0.12.2"}
 criterion = "0.2.8"
 
 [features]

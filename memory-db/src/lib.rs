--- conflicted
+++ resolved
@@ -648,11 +648,7 @@
 impl<H, KF, T, M> AsHashDB<H, T> for MemoryDB<H, KF, T, M>
 where
 	H: KeyHasher,
-<<<<<<< HEAD
-	T: Default + PartialEq<T> + for<'a> From<&'a [u8]> + Clone + Send + Sync,
-=======
 	T: Default + PartialEq<T> + AsRef<[u8]> + for<'a> From<&'a [u8]> + Clone + Send + Sync,
->>>>>>> 2e02b093
 	KF: KeyFunction<H> + Send + Sync,
 	M: MemTracker<T> + Send + Sync,
 {

// Copyright 2017, 2018 Parity Technologies
//
// Licensed under the Apache License, Version 2.0 (the "License");
// you may not use this file except in compliance with the License.
// You may obtain a copy of the License at
//
//     http://www.apache.org/licenses/LICENSE-2.0
//
// Unless required by applicable law or agreed to in writing, software
// distributed under the License is distributed on an "AS IS" BASIS,
// WITHOUT WARRANTIES OR CONDITIONS OF ANY KIND, either express or implied.
// See the License for the specific language governing permissions and
// limitations under the License.

//! Reference implementation of a streamer.

use std::fmt;
use std::error::Error as StdError;
use std::iter::once;
<<<<<<< HEAD
use std::marker::PhantomData;
use codec::{Decode, Input, Output, Encode, Compact};
=======
use parity_codec::{Decode, Input, Output, Encode, Compact};
>>>>>>> eeac2c30
use trie_root::Hasher;
use trie_db::{
	node::Node,
	triedbmut::ChildReference,
	DBValue,
	trie_visit,
	TrieBuilder,
	TrieRoot,
	Partial,
	Cache16,
	Cache4,
};
use std::borrow::Borrow;
use keccak_hasher::KeccakHasher;

pub use trie_db::{Trie, TrieMut, NibbleSlice, Recorder, NodeCodec, ChildBitmap,
	ChildSliceIx};
pub use trie_db::{Record, TrieLayOut, TrieOps, NibbleHalf, NibbleQuarter, NibbleOps};
pub use trie_root::TrieStream;

/// trie layout similar to parity-ethereum
pub struct LayoutOri;

impl TrieLayOut for LayoutOri {
	const USE_EXTENSION: bool = true;
	type H = keccak_hasher::KeccakHasher;
	type C = ReferenceNodeCodec<BitMap16>;
	type N = NibbleHalf;
	type CB = Cache16;
}

impl TrieOps for LayoutOri { }

/// trie layout similar to substrate one
pub struct LayoutNew;

impl TrieLayOut for LayoutNew {
	const USE_EXTENSION: bool = false;
	type H = keccak_hasher::KeccakHasher;
	type C = ReferenceNodeCodecNoExt<BitMap16>;
	type N = NibbleHalf;
	type CB = Cache16;
}

impl TrieOps for LayoutNew { }

/// Test quarter nibble
pub struct LayoutNewQuarter;

impl TrieLayOut for LayoutNewQuarter {
  const USE_EXTENSION: bool = false;
  type H = keccak_hasher::KeccakHasher;
  type C = ReferenceNodeCodecNoExt<BitMap4>;
  type N = NibbleQuarter;
  type CB = Cache4;
}

impl TrieOps for LayoutNewQuarter { }

/// bitmap codec for radix 16
pub struct BitMap16(u16);

impl ChildBitmap for BitMap16 {
	const ENCODED_LEN: usize = 2;
	type Error = ReferenceError;
	type Buff = [u8;3]; // need a byte for header

	fn decode(data: &[u8]) -> Result<Self, Self::Error> {
		u16::decode(&mut &data[..])
			.ok_or(ReferenceError::BadFormat)
			.map(|v|BitMap16(v))
	}

	fn value_at(&self, i: usize) -> bool {
		self.0 & (1u16 << i) != 0
	}

	fn encode<I: Iterator<Item = bool>>(has_children: I , dest: &mut [u8]) {
		let mut bitmap: u16 = 0;
		let mut cursor: u16 = 1;
		for v in has_children {
			if v { bitmap |= cursor }
			cursor <<= 1;
		}
		dest[0] = (bitmap % 256) as u8;
		dest[1] = (bitmap / 256) as u8;
	}
}

/// bitmap codec for radix 4
pub struct BitMap4(u8);

impl ChildBitmap for BitMap4 {
	const ENCODED_LEN: usize = 1;
	type Error = ReferenceError;
	type Buff = [u8;2]; // need a byte for header

	fn decode(data: &[u8]) -> Result<Self, Self::Error> {
		if data.len() == 0 || data[0] & 0xf0 != 0 {
			Err(ReferenceError::BadFormat)
		} else {
			Ok(BitMap4(data[0]))
		}
	}

	fn value_at(&self, i: usize) -> bool {
		self.0 & (1u8 << i) != 0
	}

	fn encode<I: Iterator<Item = bool>>(has_children: I , dest: &mut [u8]) {
		let mut bitmap: u8 = 0;
		let mut cursor: u8 = 1;
		for v in has_children {
			if v { bitmap |= cursor }
			cursor <<= 1;
		}
		dest[0] = bitmap;
	}

}

pub type RefTrieDB<'a> = trie_db::TrieDB<'a, LayoutOri>;
pub type RefTrieDBNoExt<'a> = trie_db::TrieDB<'a, LayoutNew>;
pub type RefTrieDBNoExtQ<'a> = trie_db::TrieDB<'a, LayoutNewQuarter>;
pub type RefTrieDBMut<'a> = trie_db::TrieDBMut<'a, LayoutOri>;
pub type RefTrieDBMutNoExt<'a> = trie_db::TrieDBMut<'a, LayoutNew>;
pub type RefTrieDBMutNoExtQ<'a> = trie_db::TrieDBMut<'a, LayoutNewQuarter>;
pub type RefFatDB<'a> = trie_db::FatDB<'a, LayoutOri>;
pub type RefFatDBMut<'a> = trie_db::FatDBMut<'a, LayoutOri>;
pub type RefSecTrieDB<'a> = trie_db::SecTrieDB<'a, LayoutOri>;
pub type RefSecTrieDBMut<'a> = trie_db::SecTrieDBMut<'a, LayoutOri>;
pub type RefLookup<'a, Q> = trie_db::Lookup<'a, LayoutOri, Q>;
pub type RefLookupNoExt<'a, Q> = trie_db::Lookup<'a, LayoutNew, Q>;
pub type RefLookupNoExtQ<'a, Q> = trie_db::Lookup<'a, LayoutNewQuarter, Q>;

pub fn ref_trie_root<I, A, B>(input: I) -> <KeccakHasher as Hasher>::Out where
	I: IntoIterator<Item = (A, B)>,
	A: AsRef<[u8]> + Ord + fmt::Debug,
	B: AsRef<[u8]> + fmt::Debug,
{
	trie_root::trie_root::<KeccakHasher, ReferenceTrieStream, _, _, _>(input)
}

fn ref_trie_root_unhashed<I, A, B>(input: I) -> Vec<u8> where
	I: IntoIterator<Item = (A, B)>,
	A: AsRef<[u8]> + Ord + fmt::Debug,
	B: AsRef<[u8]> + fmt::Debug,
{
	trie_root::unhashed_trie::<KeccakHasher, ReferenceTrieStream, _, _, _>(input)
}

pub fn ref_trie_root_no_ext<I, A, B>(input: I) -> <KeccakHasher as Hasher>::Out where
	I: IntoIterator<Item = (A, B)>,
	A: AsRef<[u8]> + Ord + fmt::Debug,
	B: AsRef<[u8]> + fmt::Debug,
{
	trie_root::trie_root_no_ext::<KeccakHasher, ReferenceTrieStreamNoExt, _, _, _>(input)
}

fn ref_trie_root_unhashed_no_ext<I, A, B>(input: I) -> Vec<u8> where
	I: IntoIterator<Item = (A, B)>,
	A: AsRef<[u8]> + Ord + fmt::Debug,
	B: AsRef<[u8]> + fmt::Debug,
{
	trie_root::unhashed_trie_no_ext::<KeccakHasher, ReferenceTrieStreamNoExt, _, _, _>(input)
}

const EMPTY_TRIE: u8 = 0;
const LEAF_NODE_OFFSET: u8 = 1;
const EXTENSION_NODE_OFFSET: u8 = 128;
const BRANCH_NODE_NO_VALUE: u8 = 254;
const BRANCH_NODE_WITH_VALUE: u8 = 255;
const LEAF_NODE_OVER: u8 = EXTENSION_NODE_OFFSET - LEAF_NODE_OFFSET;
const EXTENSION_NODE_OVER: u8 = BRANCH_NODE_NO_VALUE - EXTENSION_NODE_OFFSET;
const LEAF_NODE_LAST: u8 = EXTENSION_NODE_OFFSET - 1;
const EXTENSION_NODE_LAST: u8 = BRANCH_NODE_NO_VALUE - 1;

/*mod noext_cst {
	pub const EMPTY_TRIE: u8 = 0;
	pub const LEAF_NODE_OFFSET: u8 = 1;
	pub const LEAF_NODE_BIG: u8 = 85;
	pub const BRANCH_NODE_NO_VALUE: u8 = 86;
	pub const BRANCH_NODE_NO_VALUE_BIG: u8 = 170;
	pub const BRANCH_NODE_WITH_VALUE: u8 = 171;
	pub const BRANCH_NODE_WITH_VALUE_BIG: u8 = 255;
	pub const LEAF_NODE_OVER: u8 = LEAF_NODE_BIG - LEAF_NODE_OFFSET;
	pub const BRANCH_NODE_WITH_VALUE_OVER: u8 = BRANCH_NODE_WITH_VALUE_BIG - BRANCH_NODE_WITH_VALUE;
	pub const BRANCH_NODE_NO_VALUE_OVER: u8 = BRANCH_NODE_NO_VALUE_BIG - BRANCH_NODE_NO_VALUE;
	pub const LEAF_NODE_LAST: u8 = LEAF_NODE_BIG - 1;
	pub const BRANCH_NODE_WITH_VALUE_LAST: u8 = BRANCH_NODE_WITH_VALUE_BIG - 1;
	pub const BRANCH_NODE_NO_VALUE_LAST: u8 = BRANCH_NODE_NO_VALUE_BIG - 1;
}*/

/// constant use with trie simplification codec
mod s_cst {
	pub const EMPTY_TRIE: u8 = 0;
	pub const NIBBLE_SIZE_BOUND: usize = u16::max_value() as usize;
	pub const LEAF_PREFIX_MASK: u8 = 0b_01 << 6;
	pub const BRANCH_WITHOUT_MASK: u8 = 0b_10 << 6;
	pub const BRANCH_WITH_MASK: u8 = 0b_11 << 6;
}


/// Create a leaf/extension node, encoding a number of nibbles. Note that this
/// cannot handle a number of nibbles that is zero or greater than 125 and if
/// you attempt to do so *IT WILL PANIC*.
fn fuse_nibbles_node<'a>(nibbles: &'a [u8], leaf: bool) -> impl Iterator<Item = u8> + 'a {
	debug_assert!(nibbles.len() < LEAF_NODE_OVER.min(EXTENSION_NODE_OVER) as usize, "nibbles length too long. what kind of size of key are you trying to include in the trie!?!");
	let first_byte = if leaf {
		LEAF_NODE_OFFSET
	} else {
		EXTENSION_NODE_OFFSET
	} + nibbles.len() as u8;

	once(first_byte)
		.chain(if nibbles.len() % 2 == 1 { Some(nibbles[0]) } else { None })
		.chain(nibbles[nibbles.len() % 2..].chunks(2).map(|ch| ch[0] << 4 | ch[1]))
}

enum NodeKindNoExt {
	Leaf,
	BranchNoValue,
	BranchWithValue,
}

/// Create a leaf/branch node, encoding a number of nibbles.
fn fuse_nibbles_node_noext<'a>(nibbles: &'a [u8], kind: NodeKindNoExt) -> impl Iterator<Item = u8> + 'a {
	let size = ::std::cmp::min(s_cst::NIBBLE_SIZE_BOUND, nibbles.len());

	let iter_start = match kind {
		NodeKindNoExt::Leaf => s_size_and_prefix_iter(size, s_cst::LEAF_PREFIX_MASK),
		NodeKindNoExt::BranchNoValue => s_size_and_prefix_iter(size, s_cst::BRANCH_WITHOUT_MASK),
		NodeKindNoExt::BranchWithValue => s_size_and_prefix_iter(size, s_cst::BRANCH_WITH_MASK),
	};
	iter_start
		.chain(if nibbles.len() % 2 == 1 { Some(nibbles[0]) } else { None })
		.chain(nibbles[nibbles.len() % 2..].chunks(2).map(|ch| ch[0] << 4 | ch[1]))
		//.chain(nibbles[..nibbles.len() - (nibbles.len() % 2)].chunks(2).map(|ch| ch[0] << 4 | ch[1]))
		//.chain(if nibbles.len() % 2 == 1 { Some(nibbles[nibbles.len() - 1] << 4) } else { None })
}

fn branch_node(has_value: bool, has_children: impl Iterator<Item = bool>) -> [u8; 3] {
	let mut res = [0, 0, 0];
	branch_node_buf::<BitMap16, _>(has_value, has_children, &mut res[..]);
	res
}

fn branch_node_buf<BM: ChildBitmap, I: Iterator<Item = bool>>(has_value: bool, has_children: I, dest: &mut[u8]) {
	let first = if has_value {
		BRANCH_NODE_WITH_VALUE
	} else {
		BRANCH_NODE_NO_VALUE
	};
	dest[0] = first;
	BM::encode(has_children, &mut dest[1..]);
}

fn branch_node_bit_mask(has_children: impl Iterator<Item = bool>) -> (u8, u8) {
	let mut bitmap: u16 = 0;
	let mut cursor: u16 = 1;
	for v in has_children {
		if v { bitmap |= cursor }
		cursor <<= 1;
	}
	((bitmap % 256 ) as u8, (bitmap / 256 ) as u8)
}

/// Reference implementation of a `TrieStream`.
#[derive(Default, Clone)]
pub struct ReferenceTrieStream {
	buffer: Vec<u8>
}

impl TrieStream for ReferenceTrieStream {
	fn new() -> Self {
		ReferenceTrieStream {
			buffer: Vec::new()
		}
	}

	fn append_empty_data(&mut self) {
		self.buffer.push(EMPTY_TRIE);
	}

	fn append_leaf(&mut self, key: &[u8], value: &[u8]) {
		self.buffer.extend(fuse_nibbles_node(key, true));
		value.encode_to(&mut self.buffer);
	}

	fn begin_branch(&mut self, maybe_key: Option<&[u8]>, maybe_value: Option<&[u8]>, has_children: impl Iterator<Item = bool>) {
		self.buffer.extend(&branch_node(maybe_value.is_some(), has_children));
		if let Some(partial) = maybe_key {
			// should not happen
			self.buffer.extend(fuse_nibbles_node(partial, false));
		}
		if let Some(value) = maybe_value {
			value.encode_to(&mut self.buffer);
		}
	}

	fn append_extension(&mut self, key: &[u8]) {
		self.buffer.extend(fuse_nibbles_node(key, false));
	}

	fn append_substream<H: Hasher>(&mut self, other: Self) {
		let data = other.out();
		match data.len() {
			0...31 => data.encode_to(&mut self.buffer),
			_ => H::hash(&data).as_ref().encode_to(&mut self.buffer),
		}
	}

	fn out(self) -> Vec<u8> { self.buffer }
}

/// Reference implementation of a `TrieStream`.
#[derive(Default, Clone)]
pub struct ReferenceTrieStreamNoExt {
	buffer: Vec<u8>
}

impl TrieStream for ReferenceTrieStreamNoExt {
	fn new() -> Self {
		ReferenceTrieStreamNoExt {
			buffer: Vec::new()
		}
	}

	fn append_empty_data(&mut self) {
		self.buffer.push(s_cst::EMPTY_TRIE);
	}

	fn append_leaf(&mut self, key: &[u8], value: &[u8]) {
		self.buffer.extend(fuse_nibbles_node_noext(key, NodeKindNoExt::Leaf));
		value.encode_to(&mut self.buffer);
	}

	fn begin_branch(
		&mut self,
		maybe_key: Option<&[u8]>,
		maybe_value: Option<&[u8]>,
		has_children: impl Iterator<Item = bool>
	) {
		if let Some(partial) = maybe_key {
			if maybe_value.is_some() {
				self.buffer.extend(fuse_nibbles_node_noext(partial, NodeKindNoExt::BranchWithValue));
			} else {
				self.buffer.extend(fuse_nibbles_node_noext(partial, NodeKindNoExt::BranchNoValue));
			}
			let bm = branch_node_bit_mask(has_children);
			self.buffer.extend([bm.0,bm.1].iter());
		} else {
			// should not happen
			self.buffer.extend(&branch_node(maybe_value.is_some(), has_children));
		}
		if let Some(value) = maybe_value {
			value.encode_to(&mut self.buffer);
		}
	}

	fn append_extension(&mut self, _key: &[u8]) {
		// should not happen
	}

	fn append_substream<H: Hasher>(&mut self, other: Self) {
		let data = other.out();
		match data.len() {
			0...31 => data.encode_to(&mut self.buffer),
			_ => H::hash(&data).as_ref().encode_to(&mut self.buffer),
		}
	}

	fn out(self) -> Vec<u8> { self.buffer }
}



/// A node header.
#[derive(Copy, Clone, PartialEq, Eq, Debug)]
enum NodeHeader {
	Null,
	Branch(bool),
	Extension(usize),
	Leaf(usize),
}

/// A node header no extension.
#[derive(Copy, Clone, PartialEq, Eq, Debug)]
enum NodeHeaderNoExt {
	Null,
	Branch(bool, usize),
	Leaf(usize),
}

impl Encode for NodeHeader {
	fn encode_to<T: Output>(&self, output: &mut T) {
		match self {
			NodeHeader::Null => output.push_byte(EMPTY_TRIE),
			NodeHeader::Branch(true) => output.push_byte(BRANCH_NODE_WITH_VALUE),
			NodeHeader::Branch(false) => output.push_byte(BRANCH_NODE_NO_VALUE),
			NodeHeader::Leaf(nibble_count) => output.push_byte(LEAF_NODE_OFFSET + *nibble_count as u8),
			NodeHeader::Extension(nibble_count) => output.push_byte(EXTENSION_NODE_OFFSET + *nibble_count as u8),
		}
	}
}

fn s_size_and_prefix_iter(size: usize, prefix: u8) -> impl Iterator<Item = u8> {
	let size = ::std::cmp::min(s_cst::NIBBLE_SIZE_BOUND, size);

	let l1 = std::cmp::min(62, size);
	let (first_byte, mut rem) = if size == l1 {
		(once(prefix + l1 as u8), 0)
	} else {
		(once(prefix + 63), size - l1)
	};
	let next_bytes = move || {
		if rem > 0 {
			if rem < 256 {
				let res = rem - 1;
				rem = 0;
				Some(res as u8)
			} else {
				rem = rem.saturating_sub(255);
				Some(255)
			}
		} else {
			None
		}
	};
	first_byte.chain(::std::iter::from_fn(next_bytes))
}

/// bounding size to storage in a u16 variable to avoid dos
fn s_encode_size_and_prefix(size: usize, prefix: u8, out: &mut impl Output) {
	for b in s_size_and_prefix_iter(size, prefix) {
		out.push_byte(b)
	}
}

fn s_decode_size<I: Input>(first: u8, input: &mut I) -> Option<usize> {
	let mut result = (first & 255u8 >> 2) as usize;
	if result < 63 {
		return Some(result);
	}
	result -= 1;
	while result <= s_cst::NIBBLE_SIZE_BOUND {
		let n = input.read_byte()? as usize;
		if n < 255 {
			return Some(result + n + 1);
		}
		result += 255;
	}
	None
}

#[test]
fn test_encoding_simple_trie() {
	for prefix in [
		s_cst::LEAF_PREFIX_MASK,
		s_cst::BRANCH_WITHOUT_MASK,
		s_cst::BRANCH_WITH_MASK,
	].iter() {
		for i in (0..1000)
			.chain(s_cst::NIBBLE_SIZE_BOUND - 2..s_cst::NIBBLE_SIZE_BOUND + 2) {
			let mut output = Vec::new();
			s_encode_size_and_prefix(i, *prefix, &mut output);
			let input	= &mut &output[..];
			let first = input.read_byte().unwrap();
			assert_eq!(first & (0b11 << 6), *prefix);
			let v = s_decode_size(first, input);
			assert_eq!(Some(std::cmp::min(i, s_cst::NIBBLE_SIZE_BOUND)), v);
		}

	}
}

/*
#[test]
fn test_mal() {
	let mut unique = std::collections::BTreeMap::new();
	// test over 32 bit only is still 4 byte & this bruteforce takes way to long...
	for i in (0..u32::max_value() / 4) {
		let enc = i.to_be_bytes();
		assert!(enc[0] >> 6 == 0);
		let input = &mut &enc[..];
		let first = input.read_byte().unwrap();
		if let Some(v) = s_decode_size(first, input) {
			let mut rem = 0;
			while let Some(_) = input.read_byte() { rem += 1 }
			if let Some((prev,prem)) = unique.insert(v, (enc.to_vec(),rem)) {
				assert_eq!(&enc[..4 - rem], &prev[..4 - prem],
					"duplicated key val {} {} {:x?} {:x?}", v, i, prev, enc);
			}
		}
	}
}
*/

impl Encode for NodeHeaderNoExt {
	fn encode_to<T: Output>(&self, output: &mut T) {
		match self {
			NodeHeaderNoExt::Null => output.push_byte(s_cst::EMPTY_TRIE),
			NodeHeaderNoExt::Branch(true, nibble_count)	=>
				s_encode_size_and_prefix(*nibble_count, s_cst::BRANCH_WITH_MASK, output),
			NodeHeaderNoExt::Branch(false, nibble_count) =>
				s_encode_size_and_prefix(*nibble_count, s_cst::BRANCH_WITHOUT_MASK, output),
			NodeHeaderNoExt::Leaf(nibble_count) =>
				s_encode_size_and_prefix(*nibble_count, s_cst::LEAF_PREFIX_MASK, output),
		}
	}
}

impl Decode for NodeHeader {
	fn decode<I: Input>(input: &mut I) -> Option<Self> {
		Some(match input.read_byte()? {
			EMPTY_TRIE => NodeHeader::Null,
			BRANCH_NODE_NO_VALUE => NodeHeader::Branch(false),
			BRANCH_NODE_WITH_VALUE => NodeHeader::Branch(true),
			i @ LEAF_NODE_OFFSET ... LEAF_NODE_LAST => NodeHeader::Leaf((i - LEAF_NODE_OFFSET) as usize),
			i @ EXTENSION_NODE_OFFSET ... EXTENSION_NODE_LAST => NodeHeader::Extension((i - EXTENSION_NODE_OFFSET) as usize),
		})
	}
}

impl Decode for NodeHeaderNoExt {
	fn decode<I: Input>(input: &mut I) -> Option<Self> {
		let i = input.read_byte()?;
		if i == s_cst::EMPTY_TRIE {
			return Some(NodeHeaderNoExt::Null);
		}
		match i & (0b11 << 6) {
			s_cst::LEAF_PREFIX_MASK => Some(NodeHeaderNoExt::Leaf(s_decode_size(i, input)?)),
			s_cst::BRANCH_WITHOUT_MASK => Some(NodeHeaderNoExt::Branch(false, s_decode_size(i, input)?)),
			s_cst::BRANCH_WITH_MASK => Some(NodeHeaderNoExt::Branch(true, s_decode_size(i, input)?)),
			// do not allow any special encoding
			_ => None,
		}
	}
}

/// Simple reference implementation of a `NodeCodec`.
#[derive(Default, Clone)]
pub struct ReferenceNodeCodec<BM>(PhantomData<BM>);

/// Simple reference implementation of a `NodeCodec`.
/// This is following https://github.com/w3f/polkadot-re-spec/issues/8
#[derive(Default, Clone)]
pub struct ReferenceNodeCodecNoExt<BM>(PhantomData<BM>);

#[derive(Debug, PartialEq, Eq, Clone)]
/// Error concerning the Parity-Codec based decoder.
pub enum ReferenceError {
	/// Bad format.
	BadFormat,
}

impl StdError for ReferenceError {
	fn description(&self) -> &str {
		"codec error"
	}
}

impl fmt::Display for ReferenceError {
	fn fmt(&self, f: &mut fmt::Formatter) -> fmt::Result {
		fmt::Debug::fmt(&self, f)
	}
}

fn take<'a>(input: &mut &'a[u8], count: usize) -> Option<&'a[u8]> {
	if input.len() < count {
		return None
	}
	let r = &(*input)[..count];
	*input = &(*input)[count..];
	Some(r)
}

fn partial_to_key<N: NibbleOps>(partial: Partial, offset: u8, over: u8) -> Vec<u8> {
	let nb_nibble_hpe = (partial.0).0 as usize;
	let nibble_count = partial.1.len() * N::NIBBLE_PER_BYTE + nb_nibble_hpe;
	assert!(nibble_count < over as usize);
	let mut output = vec![offset + nibble_count as u8];
	if nb_nibble_hpe > 0 {
		output.push(N::masked_right(nb_nibble_hpe as u8, (partial.0).1));
	}
	output.extend_from_slice(&partial.1[..]);
	output
}


fn partial_to_key_it<N: NibbleOps, I: Iterator<Item = u8>>(partial: I, nibble_count: usize, offset: u8, over: u8) -> Vec<u8> {
	assert!(nibble_count < over as usize);
	let mut output = Vec::with_capacity(1 + (nibble_count / N::NIBBLE_PER_BYTE));
	output.push(offset + nibble_count as u8);
	output.extend(partial);
	output
}

fn partial_enc_it<N: NibbleOps, I: Iterator<Item = u8>>(partial: I, nibble_count: usize, node_kind: NodeKindNoExt) -> Vec<u8> {
	let nibble_count = ::std::cmp::min(s_cst::NIBBLE_SIZE_BOUND, nibble_count);

	let mut output = Vec::with_capacity(3 + (nibble_count / N::NIBBLE_PER_BYTE));
	match node_kind {
		NodeKindNoExt::Leaf => NodeHeaderNoExt::Leaf(nibble_count).encode_to(&mut output),
		NodeKindNoExt::BranchWithValue => NodeHeaderNoExt::Branch(true, nibble_count).encode_to(&mut output),
		NodeKindNoExt::BranchNoValue => NodeHeaderNoExt::Branch(false, nibble_count).encode_to(&mut output),
	};
	output.extend(partial);
	output
}



fn partial_enc<N: NibbleOps>(partial: Partial, node_kind: NodeKindNoExt) -> Vec<u8> {
	let nb_nibble_hpe = (partial.0).0 as usize;
	let nibble_count = partial.1.len() * N::NIBBLE_PER_BYTE + nb_nibble_hpe;

	let nibble_count = ::std::cmp::min(s_cst::NIBBLE_SIZE_BOUND, nibble_count);

	let mut output = Vec::with_capacity(3 + partial.1.len());
	match node_kind {
		NodeKindNoExt::Leaf => NodeHeaderNoExt::Leaf(nibble_count).encode_to(&mut output),
		NodeKindNoExt::BranchWithValue => NodeHeaderNoExt::Branch(true, nibble_count).encode_to(&mut output),
		NodeKindNoExt::BranchNoValue => NodeHeaderNoExt::Branch(false, nibble_count).encode_to(&mut output),
	};
	if nb_nibble_hpe > 0 {
		output.push(N::masked_right(nb_nibble_hpe as u8, (partial.0).1));
	}
	output.extend_from_slice(&partial.1[..]);
	output
}

// NOTE: what we'd really like here is:
// `impl<H: Hasher> NodeCodec<H> for RlpNodeCodec<H> where <KeccakHasher as Hasher>::Out: Decodable`
// but due to the current limitations of Rust const evaluation we can't
// do `const HASHED_NULL_NODE: <KeccakHasher as Hasher>::Out = <KeccakHasher as Hasher>::Out( … … )`. Perhaps one day soon?
impl<N: NibbleOps, BM: ChildBitmap<Error = ReferenceError>> NodeCodec<KeccakHasher, N> for ReferenceNodeCodec<BM> {
	type Error = ReferenceError;

	fn hashed_null_node() -> <KeccakHasher as Hasher>::Out {
		KeccakHasher::hash(<Self as NodeCodec<_, N>>::empty_node())
	}

	fn decode(data: &[u8]) -> ::std::result::Result<Node<N>, Self::Error> {
		let input = &mut &*data;
		match NodeHeader::decode(input).ok_or(ReferenceError::BadFormat)? {
			NodeHeader::Null => Ok(Node::Empty),
			NodeHeader::Branch(has_value) => {
				let bm_slice = take(input, BM::ENCODED_LEN).ok_or(ReferenceError::BadFormat)?;
				let bitmap = BM::decode(&bm_slice[..])?;

				let value = if has_value {
					let count = <Compact<u32>>::decode(input).ok_or(ReferenceError::BadFormat)?.0 as usize;
					Some(take(input, count).ok_or(ReferenceError::BadFormat)?)
				} else {
					None
				};
				let mut children: N::ChildSliceIx = Default::default();
				let child_val = &**input;
				let mut ix = 0;
				children.as_mut()[0] = ix;
				for i in 0..N::NIBBLE_LEN {
					if bitmap.value_at(i) {
						let count = <Compact<u32>>::decode(input).ok_or(ReferenceError::BadFormat)?.0 as usize;
						let _ = take(input, count);
						ix += count + N::ChildSliceIx::CONTENT_HEADER_SIZE;
					}
					children.as_mut()[i + 1] = ix;
				}
				Ok(Node::Branch((children, child_val), value))
			}
			NodeHeader::Extension(nibble_count) => {
				let nibble_data = take(input, (nibble_count + (N::NIBBLE_PER_BYTE - 1)) / N::NIBBLE_PER_BYTE)
					.ok_or(ReferenceError::BadFormat)?;
				let nibble_slice = NibbleSlice::new_offset(nibble_data,
					N::nb_padding(nibble_count));
				let count = <Compact<u32>>::decode(input).ok_or(ReferenceError::BadFormat)?.0 as usize;
				Ok(Node::Extension(nibble_slice, take(input, count).ok_or(ReferenceError::BadFormat)?))
			}
			NodeHeader::Leaf(nibble_count) => {
				let nibble_data = take(input, (nibble_count + (N::NIBBLE_PER_BYTE - 1)) / N::NIBBLE_PER_BYTE)
					.ok_or(ReferenceError::BadFormat)?;
				let nibble_slice = NibbleSlice::new_offset(nibble_data,
					N::nb_padding(nibble_count));
				let count = <Compact<u32>>::decode(input).ok_or(ReferenceError::BadFormat)?.0 as usize;
				Ok(Node::Leaf(nibble_slice, take(input, count).ok_or(ReferenceError::BadFormat)?))
			}
		}
	}

	fn try_decode_hash(data: &[u8]) -> Option<<KeccakHasher as Hasher>::Out> {
		if data.len() == KeccakHasher::LENGTH {
			let mut r = <KeccakHasher as Hasher>::Out::default();
			r.as_mut().copy_from_slice(data);
			Some(r)
		} else {
			None
		}
	}

	fn is_empty_node(data: &[u8]) -> bool {
		data == <Self as NodeCodec<_, N>>::empty_node()
	}

	fn empty_node() -> &'static[u8] {
		&[EMPTY_TRIE]
	}

	fn leaf_node(partial: Partial, value: &[u8]) -> Vec<u8> {
		let mut output = partial_to_key::<N>(partial, LEAF_NODE_OFFSET, LEAF_NODE_OVER);
		value.encode_to(&mut output);
		output
	}

	fn ext_node(partial: impl Iterator<Item = u8>, nb_nibble: usize, child: ChildReference<<KeccakHasher as Hasher>::Out>) -> Vec<u8> {
		let mut output = partial_to_key_it::<N,_>(partial, nb_nibble, EXTENSION_NODE_OFFSET, EXTENSION_NODE_OVER);
		match child {
			ChildReference::Hash(h) => h.as_ref().encode_to(&mut output),
			ChildReference::Inline(inline_data, len) => (&AsRef::<[u8]>::as_ref(&inline_data)[..len]).encode_to(&mut output),
		};
		output
	}

	fn branch_node(
		children: impl Iterator<Item = impl Borrow<Option<ChildReference<<KeccakHasher as Hasher>::Out>>>>,
		maybe_value: Option<&[u8]>) -> Vec<u8> {
		let mut output = vec![0; BM::ENCODED_LEN + 1];
		let mut prefix: BM::Buff = Default::default();
		let have_value = if let Some(value) = maybe_value {
			value.encode_to(&mut output);
			true
		} else {
			false
		};
		branch_node_buf::<BM, _>(have_value, children.map(|maybe_child| match maybe_child.borrow() {
			Some(ChildReference::Hash(h)) => {
				h.as_ref().encode_to(&mut output);
				true
			}
			&Some(ChildReference::Inline(inline_data, len)) => {
				inline_data.as_ref()[..len].encode_to(&mut output);
				true
			}
			None => false,
		}), prefix.as_mut());
		output[0..BM::ENCODED_LEN + 1].copy_from_slice(prefix.as_ref());
		output
	}

	fn branch_node_nibbled(
		_partial:	impl Iterator<Item = u8>,
		_nb_nibble: usize,
		_children: impl Iterator<Item = impl Borrow<Option<ChildReference<<KeccakHasher as Hasher>::Out>>>>,
		_maybe_value: Option<&[u8]>) -> Vec<u8> {
		unreachable!()
	}

}

impl<N: NibbleOps, BM: ChildBitmap<Error = ReferenceError>> NodeCodec<KeccakHasher, N> for ReferenceNodeCodecNoExt<BM> {
	type Error = ReferenceError;

	fn hashed_null_node() -> <KeccakHasher as Hasher>::Out {
		KeccakHasher::hash(<Self as NodeCodec<_, N>>::empty_node())
	}

	fn decode(data: &[u8]) -> ::std::result::Result<Node<N>, Self::Error> {
		let input = &mut &*data;
		let head = NodeHeaderNoExt::decode(input).ok_or(ReferenceError::BadFormat)?;
		match head {
			NodeHeaderNoExt::Null => Ok(Node::Empty),
			NodeHeaderNoExt::Branch(has_value, nibble_count) => {
				let nb_nibble_hpe = nibble_count % N::NIBBLE_PER_BYTE;
				if nb_nibble_hpe > 0 && N::masked_left((N::NIBBLE_PER_BYTE - nb_nibble_hpe) as u8, input[0]) != 0 {
					return Err(ReferenceError::BadFormat);
				}
				let nibble_data = take(input, (nibble_count + (N::NIBBLE_PER_BYTE - 1)) / N::NIBBLE_PER_BYTE)
					.ok_or(ReferenceError::BadFormat)?;
				let nibble_slice = NibbleSlice::new_offset(nibble_data,
					N::nb_padding(nibble_count));
				let bm_slice = take(input, BM::ENCODED_LEN).ok_or(ReferenceError::BadFormat)?;
				let bitmap = BM::decode(&bm_slice[..])?;
				let value = if has_value {
					let count = <Compact<u32>>::decode(input).ok_or(ReferenceError::BadFormat)?.0 as usize;
					Some(take(input, count).ok_or(ReferenceError::BadFormat)?)
				} else {
					None
				};
				let mut children: N::ChildSliceIx = Default::default();
				let child_val = &**input;
				let mut ix = 0;
				children.as_mut()[0] = ix;
				for i in 0..N::NIBBLE_LEN {
					if bitmap.value_at(i) {
						let count = <Compact<u32>>::decode(input).ok_or(ReferenceError::BadFormat)?.0 as usize;
						let _ = take(input, count);
						ix += count + N::ChildSliceIx::CONTENT_HEADER_SIZE;
					}
					children.as_mut()[i + 1] = ix;
				}
				Ok(Node::NibbledBranch(nibble_slice, (children, child_val), value))
			}
			NodeHeaderNoExt::Leaf(nibble_count) => {
				let nb_nibble_hpe = nibble_count % N::NIBBLE_PER_BYTE;
				if nb_nibble_hpe > 0 && N::masked_left((N::NIBBLE_PER_BYTE - nb_nibble_hpe) as u8, input[0]) != 0 {
					return Err(ReferenceError::BadFormat);
				}
				let nibble_data = take(input, (nibble_count + (N::NIBBLE_PER_BYTE - 1)) / N::NIBBLE_PER_BYTE)
					.ok_or(ReferenceError::BadFormat)?;
				let nibble_slice = NibbleSlice::new_offset(nibble_data,
					N::nb_padding(nibble_count));
				let count = <Compact<u32>>::decode(input).ok_or(ReferenceError::BadFormat)?.0 as usize;
				Ok(Node::Leaf(nibble_slice, take(input, count).ok_or(ReferenceError::BadFormat)?))
			}
		}
	}

	fn try_decode_hash(data: &[u8]) -> Option<<KeccakHasher as Hasher>::Out> {
		<ReferenceNodeCodec<BM> as NodeCodec<_, N>>::try_decode_hash(data)
	}

	fn is_empty_node(data: &[u8]) -> bool {
		data == <Self as NodeCodec<_, N>>::empty_node()
	}

	fn empty_node() -> &'static [u8] {
		&[s_cst::EMPTY_TRIE]
	}

	fn leaf_node(partial: Partial, value: &[u8]) -> Vec<u8> {
		let mut output = partial_enc::<N>(partial, NodeKindNoExt::Leaf);
		value.encode_to(&mut output);
		output
	}

	fn ext_node(
    _partial: impl Iterator<Item = u8>,
    _nbnibble: usize,
    _child: ChildReference<<KeccakHasher as Hasher>::Out>,
  ) -> Vec<u8> {
		unreachable!()
	}

	fn branch_node(
		_children: impl Iterator<Item = impl Borrow<Option<ChildReference<<KeccakHasher as Hasher>::Out>>>>,
		_maybe_value: Option<&[u8]>,
  ) -> Vec<u8> {
		unreachable!()
	}

	fn branch_node_nibbled(
		partial: impl Iterator<Item = u8>,
		nb_nibble: usize,
		children: impl Iterator<Item = impl Borrow<Option<ChildReference<<KeccakHasher as Hasher>::Out>>>>,
		maybe_value: Option<&[u8]>,
  ) -> Vec<u8> {
		let mut output = if maybe_value.is_some() {
			partial_enc_it::<N,_>(partial, nb_nibble, NodeKindNoExt::BranchWithValue)
		} else {
			partial_enc_it::<N,_>(partial, nb_nibble, NodeKindNoExt::BranchNoValue)
		};
		let bm_ix = output.len();
		let mut bm: BM::Buff = Default::default();
		(0..BM::ENCODED_LEN).for_each(|_|output.push(0));
		if let Some(value) = maybe_value {
			value.encode_to(&mut output);
		};
		BM::encode(children.map(|maybe_child| match maybe_child.borrow() {
			Some(ChildReference::Hash(h)) => {
				h.as_ref().encode_to(&mut output);
				true
			}
			&Some(ChildReference::Inline(inline_data, len)) => {
				inline_data[..len].encode_to(&mut output);
				true
			}
			None => false,
		}), bm.as_mut());
		output[bm_ix..bm_ix + BM::ENCODED_LEN].copy_from_slice(&bm.as_ref()[..BM::ENCODED_LEN]);
		output
	}

}

// TODO fuse with other layout
pub fn compare_impl<X : hash_db::HashDB<KeccakHasher,DBValue> + Eq> (
	data: Vec<(Vec<u8>,Vec<u8>)>,
	mut memdb: X,
	mut hashdb: X,
) {
	let root_new = {
		let mut cb = TrieBuilder::new(&mut hashdb);
		trie_visit::<LayoutOri, _, _, _, _>(data.clone().into_iter(), &mut cb);
		cb.root.unwrap_or(Default::default())
	};
	let root = {
		let mut root = Default::default();
		let mut t = RefTrieDBMut::new(&mut memdb, &mut root);
		for i in 0..data.len() {
			t.insert(&data[i].0[..],&data[i].1[..]).unwrap();
		}
		t.commit();
		t.root().clone()
	};
	if root_new != root {
		{
			let db : &dyn hash_db::HashDB<_,_> = &hashdb;
			let t = RefTrieDB::new(&db, &root_new).unwrap();
			println!("{:?}", t);
			for a in t.iter().unwrap() {
				println!("a:{:x?}", a);
			}
		}
		{
			let db : &dyn hash_db::HashDB<_,_> = &memdb;
			let t = RefTrieDB::new(&db, &root).unwrap();
			println!("{:?}", t);
			for a in t.iter().unwrap() {
				println!("a:{:x?}", a);
			}
		}
	}

	assert_eq!(root, root_new);
	// compare db content for key fuzzing
	assert!(memdb == hashdb);
}

pub fn compare_root(
	data: Vec<(Vec<u8>,Vec<u8>)>,
	mut memdb: impl hash_db::HashDB<KeccakHasher,DBValue>,
) {
	let root_new = {
		let mut cb = TrieRoot::<KeccakHasher, _>::default();
		trie_visit::<LayoutOri, _, _, _, _>(data.clone().into_iter(), &mut cb);
		cb.root.unwrap_or(Default::default())
	};
	let root = {
		let mut root = Default::default();
		let mut t = RefTrieDBMut::new(&mut memdb, &mut root);
		for i in 0..data.len() {
			t.insert(&data[i].0[..],&data[i].1[..]).unwrap();
		}
		t.root().clone()
	};

	assert_eq!(root, root_new);
}

pub fn compare_unhashed(
	data: Vec<(Vec<u8>,Vec<u8>)>,
) {
	let root_new = {
		let mut cb = trie_db::TrieRootUnhashed::<KeccakHasher>::default();
		trie_visit::<LayoutOri, _, _, _, _>(data.clone().into_iter(), &mut cb);
		cb.root.unwrap_or(Default::default())
	};
	let root = ref_trie_root_unhashed(data);

	assert_eq!(root, root_new);
}

pub fn compare_unhashed_no_ext(
	data: Vec<(Vec<u8>,Vec<u8>)>,
) {
	let root_new = {
		let mut cb = trie_db::TrieRootUnhashed::<KeccakHasher>::default();
		trie_visit::<LayoutNew, _, _, _, _>(data.clone().into_iter(), &mut cb);
		cb.root.unwrap_or(Default::default())
	};
	let root = ref_trie_root_unhashed_no_ext(data);

	assert_eq!(root, root_new);
}



pub fn calc_root<I,A,B>(
	data: I,
) -> <KeccakHasher as Hasher>::Out
	where
		I: IntoIterator<Item = (A, B)>,
		A: AsRef<[u8]> + Ord + fmt::Debug,
		B: AsRef<[u8]> + fmt::Debug,
{
	let mut cb = TrieRoot::<KeccakHasher, _>::default();
	trie_visit::<LayoutOri, _, _, _, _>(data.into_iter(), &mut cb);
	cb.root.unwrap_or(Default::default())
}

pub fn calc_root_no_ext<I,A,B>(
	data: I,
) -> <KeccakHasher as Hasher>::Out
	where
		I: IntoIterator<Item = (A, B)>,
		A: AsRef<[u8]> + Ord + fmt::Debug,
		B: AsRef<[u8]> + fmt::Debug,
{
	let mut cb = TrieRoot::<KeccakHasher, _>::default();
	trie_db::trie_visit::<LayoutNew, _, _, _, _>(data.into_iter(), &mut cb);
	cb.root.unwrap_or(Default::default())
}

pub fn compare_impl_no_ext(
	data: Vec<(Vec<u8>,Vec<u8>)>,
	mut memdb: impl hash_db::HashDB<KeccakHasher,DBValue>,
	mut hashdb: impl hash_db::HashDB<KeccakHasher,DBValue>,
) {
	let root_new = {
		let mut cb = TrieBuilder::new(&mut hashdb);
		trie_visit::<LayoutNew, _, _, _, _>(data.clone().into_iter(), &mut cb);
		cb.root.unwrap_or(Default::default())
	};
	let root = {
		let mut root = Default::default();
		let mut t = RefTrieDBMutNoExt::new(&mut memdb, &mut root);
		for i in 0..data.len() {
			t.insert(&data[i].0[..],&data[i].1[..]).unwrap();
		}
		t.root().clone()
	};
/*	{
		let db : &dyn hash_db::HashDB<_,_> = &memdb;
			let t = RefTrieDBNoExt::new(&db, &root).unwrap();
			println!("{:?}", t);
	}*/
		
	if root != root_new {
		{
			let db : &dyn hash_db::HashDB<_,_> = &memdb;
			let t = RefTrieDBNoExt::new(&db, &root).unwrap();
			println!("{:?}", t);
			for a in t.iter().unwrap() {
				println!("a:{:?}", a);
			}
		}
		{
			let db : &dyn hash_db::HashDB<_,_> = &hashdb;
			let t = RefTrieDBNoExt::new(&db, &root_new).unwrap();
			println!("{:?}", t);
			for a in t.iter().unwrap() {
				println!("a:{:?}", a);
			}
		}
	}

	assert_eq!(root, root_new);
}

pub fn compare_impl_no_ext_q(
	data: Vec<(Vec<u8>,Vec<u8>)>,
	mut memdb: impl hash_db::HashDB<KeccakHasher,DBValue>,
	mut hashdb: impl hash_db::HashDB<KeccakHasher,DBValue>,
) {
	let root_new = {
		let mut cb = TrieBuilder::new(&mut hashdb);
		trie_visit::<LayoutNewQuarter, _, _, _, _>(data.clone().into_iter(), &mut cb);
		cb.root.unwrap_or(Default::default())
	};
	let root = {
		let mut root = Default::default();
		let mut t = RefTrieDBMutNoExtQ::new(&mut memdb, &mut root);
		for i in 0..data.len() {
			t.insert(&data[i].0[..],&data[i].1[..]).unwrap();
		}
		t.root().clone()
	};
	{
		let db : &dyn hash_db::HashDB<_,_> = &memdb;
			let t = RefTrieDBNoExtQ::new(&db, &root).unwrap();
			println!("{:?}", t);
	}

	if root != root_new {
		{
			let db : &dyn hash_db::HashDB<_,_> = &hashdb;
			let t = RefTrieDBNoExtQ::new(&db, &root_new).unwrap();
			println!("it: {:?}", t);
			for a in t.iter().unwrap() {
				println!("a:{:?}", a);
			}
		}

		{
			let db : &dyn hash_db::HashDB<_,_> = &memdb;
			let t = RefTrieDBNoExtQ::new(&db, &root).unwrap();
			println!("fu: {:?}", t);
			for a in t.iter().unwrap() {
				println!("a:{:?}", a);
			}
		}
	}

	assert_eq!(root, root_new);
}


pub fn compare_impl_no_ext_unordered(
	data: Vec<(Vec<u8>,Vec<u8>)>,
	mut memdb: impl hash_db::HashDB<KeccakHasher,DBValue>,
	mut hashdb: impl hash_db::HashDB<KeccakHasher,DBValue>,
) {
	let mut b_map = std::collections::btree_map::BTreeMap::new();
	let root = {
		let mut root = Default::default();
		let mut t = RefTrieDBMutNoExt::new(&mut memdb, &mut root);
		for i in 0..data.len() {
			t.insert(&data[i].0[..],&data[i].1[..]).unwrap();
			b_map.insert(data[i].0.clone(),data[i].1.clone());
		}
		t.root().clone()
	};
	let root_new = {
		let mut cb = TrieBuilder::new(&mut hashdb);
		trie_visit::<LayoutNew, _, _, _, _>(b_map.into_iter(), &mut cb);
		cb.root.unwrap_or(Default::default())
	};

	if root != root_new {
		{
			let db : &dyn hash_db::HashDB<_,_> = &memdb;
			let t = RefTrieDBNoExt::new(&db, &root).unwrap();
			println!("{:?}", t);
			for a in t.iter().unwrap() {
				println!("a:{:?}", a);
			}
		}
		{
			let db : &dyn hash_db::HashDB<_,_> = &hashdb;
			let t = RefTrieDBNoExt::new(&db, &root_new).unwrap();
			println!("{:?}", t);
			for a in t.iter().unwrap() {
				println!("a:{:?}", a);
			}
		}
	}

	assert_eq!(root, root_new);
}

pub fn compare_no_ext_insert_remove(
	data: Vec<(bool, Vec<u8>,Vec<u8>)>,
	mut memdb: impl hash_db::HashDB<KeccakHasher,DBValue>,
) {
	let mut data2 = std::collections::BTreeMap::new();
	let mut root = Default::default();
	let mut a = 0;
	{
		let mut t = RefTrieDBMutNoExt::new(&mut memdb, &mut root);
		t.commit();
	}
	while a < data.len() {
		// new triemut every 3 element
		root = {
			let mut t = RefTrieDBMutNoExt::from_existing(&mut memdb, &mut root).unwrap();
			for _ in 0..3 {
				if data[a].0 {
					// remove
					t.remove(&data[a].1[..]).unwrap();
					data2.remove(&data[a].1[..]);
				} else {
					// add
					t.insert(&data[a].1[..], &data[a].2[..]).unwrap();
					data2.insert(&data[a].1[..], &data[a].2[..]);
				}

				a += 1;
				if a == data.len() {
					break;
				}
			}
			t.commit();
			*t.root()
		};
	}
	/*{
		let db : &dyn hash_db::HashDB<_,_> = &memdb;
		let t = RefTrieDBNoExt::new(&db, &root).unwrap();
		println!("{:x?}",t);
	}*/
	let mut t = RefTrieDBMutNoExt::from_existing(&mut memdb, &mut root).unwrap();
	// we are testing the RefTrie code here so we do not sort or check uniqueness
	// before.
	assert_eq!(*t.root(), calc_root_no_ext(data2));
}

#[test]
fn too_big_nibble_len () {
	// + 1 for 0 added byte of nibble encode
	let input = vec![0u8; (s_cst::NIBBLE_SIZE_BOUND as usize + 1) / 2 + 1];
	let enc = <ReferenceNodeCodecNoExt<BitMap16> as NodeCodec<_, NibbleHalf>>::leaf_node(((0,0),&input), &[1]);
	let dec = <ReferenceNodeCodecNoExt<BitMap16> as NodeCodec<_, NibbleHalf>>::decode(&enc).unwrap();
	let o_sl = if let Node::Leaf(sl,_) = dec {
		Some(sl)
	} else { None };
	assert!(o_sl.is_some());
}

#[test]
fn size_encode_limit_values () {
	let sizes = [0, 1, 62, 63, 64, 317, 318, 319, 572, 573, 574];
	let encs = [
		vec![0],
		vec![1],
		vec![0x3e],
		vec![0x3f, 0],
		vec![0x3f, 1],
		vec![0x3f, 0xfe],
		vec![0x3f, 0xff, 0],
		vec![0x3f, 0xff, 1],
		vec![0x3f, 0xff, 0xfe],
		vec![0x3f, 0xff, 0xff, 0],
		vec![0x3f, 0xff, 0xff, 1],
	];
	for i in 0..sizes.len() {
		let mut enc = Vec::new();
		s_encode_size_and_prefix(sizes[i], 0, &mut enc);
		assert_eq!(enc, encs[i]);
		let s_dec = s_decode_size(encs[i][0], &mut &encs[i][1..]);
		assert_eq!(s_dec, Some(sizes[i]));
	}
}<|MERGE_RESOLUTION|>--- conflicted
+++ resolved
@@ -17,12 +17,8 @@
 use std::fmt;
 use std::error::Error as StdError;
 use std::iter::once;
-<<<<<<< HEAD
 use std::marker::PhantomData;
-use codec::{Decode, Input, Output, Encode, Compact};
-=======
 use parity_codec::{Decode, Input, Output, Encode, Compact};
->>>>>>> eeac2c30
 use trie_root::Hasher;
 use trie_db::{
 	node::Node,
@@ -73,11 +69,11 @@
 pub struct LayoutNewQuarter;
 
 impl TrieLayOut for LayoutNewQuarter {
-  const USE_EXTENSION: bool = false;
-  type H = keccak_hasher::KeccakHasher;
-  type C = ReferenceNodeCodecNoExt<BitMap4>;
-  type N = NibbleQuarter;
-  type CB = Cache4;
+	const USE_EXTENSION: bool = false;
+	type H = keccak_hasher::KeccakHasher;
+	type C = ReferenceNodeCodecNoExt<BitMap4>;
+	type N = NibbleQuarter;
+	type CB = Cache4;
 }
 
 impl TrieOps for LayoutNewQuarter { }
@@ -330,7 +326,7 @@
 	fn append_substream<H: Hasher>(&mut self, other: Self) {
 		let data = other.out();
 		match data.len() {
-			0...31 => data.encode_to(&mut self.buffer),
+			0..=31 => data.encode_to(&mut self.buffer),
 			_ => H::hash(&data).as_ref().encode_to(&mut self.buffer),
 		}
 	}
@@ -390,7 +386,7 @@
 	fn append_substream<H: Hasher>(&mut self, other: Self) {
 		let data = other.out();
 		match data.len() {
-			0...31 => data.encode_to(&mut self.buffer),
+			0..=31 => data.encode_to(&mut self.buffer),
 			_ => H::hash(&data).as_ref().encode_to(&mut self.buffer),
 		}
 	}
@@ -541,8 +537,8 @@
 			EMPTY_TRIE => NodeHeader::Null,
 			BRANCH_NODE_NO_VALUE => NodeHeader::Branch(false),
 			BRANCH_NODE_WITH_VALUE => NodeHeader::Branch(true),
-			i @ LEAF_NODE_OFFSET ... LEAF_NODE_LAST => NodeHeader::Leaf((i - LEAF_NODE_OFFSET) as usize),
-			i @ EXTENSION_NODE_OFFSET ... EXTENSION_NODE_LAST => NodeHeader::Extension((i - EXTENSION_NODE_OFFSET) as usize),
+			i @ LEAF_NODE_OFFSET ..= LEAF_NODE_LAST => NodeHeader::Leaf((i - LEAF_NODE_OFFSET) as usize),
+			i @ EXTENSION_NODE_OFFSET ..= EXTENSION_NODE_LAST => NodeHeader::Extension((i - EXTENSION_NODE_OFFSET) as usize),
 		})
 	}
 }
@@ -859,17 +855,17 @@
 	}
 
 	fn ext_node(
-    _partial: impl Iterator<Item = u8>,
-    _nbnibble: usize,
-    _child: ChildReference<<KeccakHasher as Hasher>::Out>,
-  ) -> Vec<u8> {
+		_partial: impl Iterator<Item = u8>,
+		_nbnibble: usize,
+		_child: ChildReference<<KeccakHasher as Hasher>::Out>,
+	) -> Vec<u8> {
 		unreachable!()
 	}
 
 	fn branch_node(
 		_children: impl Iterator<Item = impl Borrow<Option<ChildReference<<KeccakHasher as Hasher>::Out>>>>,
 		_maybe_value: Option<&[u8]>,
-  ) -> Vec<u8> {
+	) -> Vec<u8> {
 		unreachable!()
 	}
 
@@ -878,7 +874,7 @@
 		nb_nibble: usize,
 		children: impl Iterator<Item = impl Borrow<Option<ChildReference<<KeccakHasher as Hasher>::Out>>>>,
 		maybe_value: Option<&[u8]>,
-  ) -> Vec<u8> {
+	) -> Vec<u8> {
 		let mut output = if maybe_value.is_some() {
 			partial_enc_it::<N,_>(partial, nb_nibble, NodeKindNoExt::BranchWithValue)
 		} else {

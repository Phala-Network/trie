--- conflicted
+++ resolved
@@ -333,10 +333,6 @@
 #[derive(Default, Clone)]
 pub struct TrieFactory {
 	spec: TrieSpec,
-<<<<<<< HEAD
-	_phantom: rstd::marker::PhantomData<L>,
-=======
->>>>>>> 507c583c
 }
 
 /// All different kinds of tries.
@@ -410,21 +406,6 @@
 impl TrieFactory {
 	/// Creates new factory.
 	pub fn new(spec: TrieSpec) -> Self {
-<<<<<<< HEAD
-		TrieFactory { spec, _phantom: Default::default() }
-	}
-
-	/// Create new immutable instance of Trie.
-	pub fn readonly<'cache>(
-		&self,
-		db: &'db dyn HashDBRef<L::Hash, DBValue>,
-		root: &'db TrieHash<L>,
-	) -> Result<TrieKinds<'db, 'cache, L>, TrieHash<L>, CError<L>> {
-		match self.spec {
-			TrieSpec::Generic => Ok(TrieKinds::Generic(TrieDBBuilder::new(db, root)?.build())),
-			TrieSpec::Secure => Ok(TrieKinds::Secure(SecTrieDB::new(db, root)?)),
-			TrieSpec::Fat => Ok(TrieKinds::Fat(FatDB::new(db, root)?)),
-=======
 		TrieFactory { spec }
 	}
 
@@ -438,7 +419,6 @@
 			TrieSpec::Generic => TrieKinds::Generic(TrieDB::new(db, root)),
 			TrieSpec::Secure => TrieKinds::Secure(SecTrieDB::new(db, root)),
 			TrieSpec::Fat => TrieKinds::Fat(FatDB::new(db, root)),
->>>>>>> 507c583c
 		}
 	}
 
@@ -462,16 +442,9 @@
 		root: &'db mut TrieHash<L>,
 	) -> Box<dyn TrieMut<L> + 'db> {
 		match self.spec {
-<<<<<<< HEAD
-			TrieSpec::Generic =>
-				Ok(Box::new(TrieDBMutBuilder::<L>::from_existing(db, root)?.build())),
-			TrieSpec::Secure => Ok(Box::new(SecTrieDBMut::<L>::from_existing(db, root)?)),
-			TrieSpec::Fat => Ok(Box::new(FatDBMut::<L>::from_existing(db, root)?)),
-=======
 			TrieSpec::Generic => Box::new(TrieDBMut::<L>::from_existing(db, root)),
 			TrieSpec::Secure => Box::new(SecTrieDBMut::<L>::from_existing(db, root)),
 			TrieSpec::Fat => Box::new(FatDBMut::<L>::from_existing(db, root)),
->>>>>>> 507c583c
 		}
 	}
 

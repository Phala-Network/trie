--- conflicted
+++ resolved
@@ -15,18 +15,9 @@
 //! Nibble-orientated view onto byte-slice, allowing nibble-precision offsets.
 
 use super::{nibble_ops, BackingByteVec, NibbleSlice, NibbleSliceIterator};
-<<<<<<< HEAD
-use crate::{
-	node::NodeKey,
-	node_codec::Partial,
-	rstd::{cmp::*, fmt},
-	NibbleVec,
-};
-=======
 #[cfg(feature = "std")]
 use crate::rstd::fmt;
 use crate::{node::NodeKey, node_codec::Partial, rstd::cmp::*};
->>>>>>> 2e02b093
 use hash_db::Prefix;
 
 impl<'a> Iterator for NibbleSliceIterator<'a> {
@@ -142,7 +133,6 @@
 
 	/// How many of the same nibbles at the beginning do we match with `them`?
 	pub fn common_prefix(&self, them: &Self) -> usize {
-<<<<<<< HEAD
 		let self_align = self.offset % nibble_ops::NIBBLE_PER_BYTE;
 		let them_align = them.offset % nibble_ops::NIBBLE_PER_BYTE;
 		if self_align == them_align {
@@ -171,15 +161,6 @@
 				i += 1;
 			}
 			i
-=======
-		let s = min(self.len(), them.len());
-		let mut i = 0usize;
-		while i < s {
-			if self.at(i) != them.at(i) {
-				break
-			}
-			i += 1;
->>>>>>> 2e02b093
 		}
 	}
 
@@ -304,7 +285,6 @@
 	}
 }
 
-<<<<<<< HEAD
 impl<'a> PartialEq<NibbleVec> for NibbleSlice<'a> {
 	fn eq(&self, other: &NibbleVec) -> bool {
 		if self.len() != other.len() {
@@ -318,8 +298,6 @@
 	}
 }
 
-=======
->>>>>>> 2e02b093
 impl<'a> Eq for NibbleSlice<'a> {}
 
 impl<'a> PartialOrd for NibbleSlice<'a> {

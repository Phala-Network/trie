// Copyright 2017, 2021 Parity Technologies
//
// Licensed under the Apache License, Version 2.0 (the "License");
// you may not use this file except in compliance with the License.
// You may obtain a copy of the License at
//
//     http://www.apache.org/licenses/LICENSE-2.0
//
// Unless required by applicable law or agreed to in writing, software
// distributed under the License is distributed on an "AS IS" BASIS,
// WITHOUT WARRANTIES OR CONDITIONS OF ANY KIND, either express or implied.
// See the License for the specific language governing permissions and
// limitations under the License.

//! Trie query recorder.

use crate::{
	rstd::vec::Vec, CError, DBValue, TrieAccess, TrieDBBuilder, TrieHash, TrieLayout, TrieRecorder,
};
use hash_db::HashDBRef;
use hashbrown::HashSet;

/// Records trie nodes as they pass it.
#[cfg_attr(feature = "std", derive(Debug))]
pub struct Recorder<L: TrieLayout> {
	nodes: Vec<(TrieHash<L>, Vec<u8>)>,
	keys: HashSet<Vec<u8>>,
}

impl<L: TrieLayout> Default for Recorder<L> {
	fn default() -> Self {
		Recorder::new()
	}
}

impl<L: TrieLayout> Recorder<L> {
	/// Create a new `Recorder` which records all given nodes.
	pub fn new() -> Self {
		Self { nodes: Default::default(), keys: Default::default() }
	}

<<<<<<< HEAD
	/// Drain all visited records.
	pub fn drain(
		&mut self,
		db: &dyn HashDBRef<L::Hash, DBValue>,
		root: &TrieHash<L>,
	) -> crate::Result<Vec<(TrieHash<L>, Vec<u8>)>, TrieHash<L>, CError<L>> {
		let keys = crate::rstd::mem::take(&mut self.keys);

		{
			let trie = TrieDBBuilder::<L>::new(db, root)?.with_recorder(self).build();

			for key in keys {
				trie.traverse_to(&key)?;
			}
=======
	/// Create a `Recorder` which only records nodes beyond a given depth.
	pub fn with_depth(depth: u32) -> Self {
		Recorder { nodes: Vec::new(), min_depth: depth }
	}

	/// Record a visited node, given its hash, data, and depth.
	pub fn record(&mut self, hash: &HO, data: &[u8], depth: u32) {
		if depth >= self.min_depth {
			self.nodes.push(Record { depth, data: data.into(), hash: *hash })
>>>>>>> 2e02b093
		}

		Ok(crate::rstd::mem::take(&mut self.nodes))
	}
}

impl<L: TrieLayout> TrieRecorder<TrieHash<L>> for Recorder<L> {
	fn record<'a>(&mut self, access: TrieAccess<'a, TrieHash<L>>) {
		match access {
			TrieAccess::EncodedNode { hash, encoded_node } => {
				self.nodes.push((hash, encoded_node.to_vec()));
			},
			TrieAccess::NodeOwned { hash, node_owned } => {
				self.nodes.push((hash, node_owned.to_encoded::<L::Codec>()));
			},
			TrieAccess::Key(key) => {
				self.keys.insert(key.to_vec());
			},
		}
	}
}<|MERGE_RESOLUTION|>--- conflicted
+++ resolved
@@ -39,7 +39,6 @@
 		Self { nodes: Default::default(), keys: Default::default() }
 	}
 
-<<<<<<< HEAD
 	/// Drain all visited records.
 	pub fn drain(
 		&mut self,
@@ -54,17 +53,6 @@
 			for key in keys {
 				trie.traverse_to(&key)?;
 			}
-=======
-	/// Create a `Recorder` which only records nodes beyond a given depth.
-	pub fn with_depth(depth: u32) -> Self {
-		Recorder { nodes: Vec::new(), min_depth: depth }
-	}
-
-	/// Record a visited node, given its hash, data, and depth.
-	pub fn record(&mut self, hash: &HO, data: &[u8], depth: u32) {
-		if depth >= self.min_depth {
-			self.nodes.push(Record { depth, data: data.into(), hash: *hash })
->>>>>>> 2e02b093
 		}
 
 		Ok(crate::rstd::mem::take(&mut self.nodes))

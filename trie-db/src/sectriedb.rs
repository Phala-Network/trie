--- conflicted
+++ resolved
@@ -36,17 +36,8 @@
 	///
 	/// Initialise to the state entailed by the genesis block.
 	/// This guarantees the trie is built correctly.
-<<<<<<< HEAD
-	/// Returns an error if root does not exist.
-	pub fn new(
-		db: &'db dyn HashDBRef<L::Hash, DBValue>,
-		root: &'db TrieHash<L>,
-	) -> Result<Self, TrieHash<L>, CError<L>> {
-		Ok(SecTrieDB { raw: TrieDBBuilder::new(db, root)?.build() })
-=======
 	pub fn new(db: &'db dyn HashDBRef<L::Hash, DBValue>, root: &'db TrieHash<L>) -> Self {
-		SecTrieDB { raw: TrieDB::new(db, root) }
->>>>>>> 507c583c
+		SecTrieDB { raw: TrieDBBuilder::new(db, root)?.build() }
 	}
 
 	/// Get a reference to the underlying raw `TrieDB` struct.

--- conflicted
+++ resolved
@@ -12,15 +12,8 @@
 // See the License for the specific language governing permissions and
 // limitations under the License.
 
-<<<<<<< HEAD
 use hash_db::{HashDBRef, Prefix, EMPTY_PREFIX};
 use nibble::{NibbleSlice, NibbleOps, ChildSliceIx};
-=======
-use hash_db::{Hasher, HashDBRef};
-use nibbleslice::{self, NibbleSlice};
-#[cfg(feature = "std")]
-use nibbleslice::combine_encoded;
->>>>>>> eeac2c30
 use super::node::{Node, OwnedNode};
 use node_codec::NodeCodec;
 use super::lookup::Lookup;
@@ -73,13 +66,8 @@
 where
 	L: TrieLayOut,
 {
-<<<<<<< HEAD
-	db: &'db HashDBRef<L::H, DBValue>,
+	db: &'db dyn HashDBRef<L::H, DBValue>,
 	root: &'db TrieHash<L>,
-=======
-	db: &'db dyn HashDBRef<H, DBValue>,
-	root: &'db H::Out,
->>>>>>> eeac2c30
 	/// The number of hashes performed so far in operations on this trie.
 	hash_count: usize,
 }
@@ -91,17 +79,10 @@
 	/// Create a new trie with the backing database `db` and `root`
 	/// Returns an error if `root` does not exist
 	pub fn new(
-<<<<<<< HEAD
-		db: &'db HashDBRef<L::H, DBValue>,
+		db: &'db dyn HashDBRef<L::H, DBValue>,
 		root: &'db TrieHash<L>
 	) -> Result<Self, TrieHash<L>, CError<L>> {
 		if !db.contains(root, EMPTY_PREFIX) {
-=======
-		db: &'db dyn HashDBRef<H, DBValue>,
-		root: &'db H::Out,
-	) -> Result<Self, H::Out, C::Error> {
-		if !db.contains(root, nibbleslice::EMPTY_ENCODED) {
->>>>>>> eeac2c30
 			Err(Box::new(TrieError::InvalidStateRoot(*root)))
 		} else {
 			Ok(TrieDB {db, root, hash_count: 0})
@@ -109,11 +90,7 @@
 	}
 
 	/// Get the backing database.
-<<<<<<< HEAD
-	pub fn db(&'db self) -> &'db HashDBRef<L::H, DBValue> { self.db }
-=======
-	pub fn db(&'db self) -> &'db dyn HashDBRef<H, DBValue> { self.db }
->>>>>>> eeac2c30
+	pub fn db(&'db self) -> &'db dyn HashDBRef<L::H, DBValue> { self.db }
 
 	/// Get the data of the root node.
 	pub fn root_data(&self) -> Result<DBValue, TrieHash<L>, CError<L>> {
@@ -163,17 +140,10 @@
 		}.look_up(NibbleSlice::new(key))
 	}
 
-<<<<<<< HEAD
 	fn iter<'a>(&'a self)-> Result<
-		Box<TrieIterator<L, Item=TrieItem<TrieHash<L>, CError<L>>> + 'a>,
+		Box<dyn TrieIterator<L, Item=TrieItem<TrieHash<L>, CError<L>>> + 'a>,
 		TrieHash<L>,
 		CError<L>,
-=======
-	fn iter<'a>(&'a self) -> Result<
-		Box<dyn TrieIterator<H, C, Item=TrieItem<H::Out, C::Error>> + 'a>,
-		H::Out,
-		C::Error,
->>>>>>> eeac2c30
 	> {
 		TrieDBIterator::new(self).map(|iter| Box::new(iter) as Box<_>)
 	}

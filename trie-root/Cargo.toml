[package]
name = "trie-root"
version = "0.12.2"
authors = ["Parity Technologies <admin@parity.io>"]
description = "In-memory patricia trie operations"
repository = "https://github.com/paritytech/parity-common"
license = "Apache-2.0"
categories = [ "no-std" ]

[dependencies]
hash-db = { path = "../hash-db", default-features = false, version = "0.12.2"}

[dev-dependencies]
hex-literal = "0.1"
<<<<<<< HEAD
keccak-hasher = { path = "../test-support/keccak-hasher" }
trie-standardmap = { path = "../test-support/trie-standardmap" }
reference-trie = { path = "../test-support/reference-trie" }
ethereum-types = "0.4"
tiny-keccak = "1.4"
rlp = "0.2"
=======
keccak-hasher = { path = "../test-support/keccak-hasher", version = "0.12.2" }
trie-standardmap = { path = "../test-support/trie-standardmap", version = "0.12.2" }
# DISABLE the following line when publishing until cyclic dependencies are resolved https://github.com/rust-lang/cargo/issues/4242
reference-trie = { path = "../test-support/reference-trie", version = "0.12.2" }
>>>>>>> 3a5d065d

[features]
default = ["std"]
std = [
	"hash-db/std"
]<|MERGE_RESOLUTION|>--- conflicted
+++ resolved
@@ -12,19 +12,10 @@
 
 [dev-dependencies]
 hex-literal = "0.1"
-<<<<<<< HEAD
-keccak-hasher = { path = "../test-support/keccak-hasher" }
-trie-standardmap = { path = "../test-support/trie-standardmap" }
-reference-trie = { path = "../test-support/reference-trie" }
-ethereum-types = "0.4"
-tiny-keccak = "1.4"
-rlp = "0.2"
-=======
 keccak-hasher = { path = "../test-support/keccak-hasher", version = "0.12.2" }
 trie-standardmap = { path = "../test-support/trie-standardmap", version = "0.12.2" }
 # DISABLE the following line when publishing until cyclic dependencies are resolved https://github.com/rust-lang/cargo/issues/4242
 reference-trie = { path = "../test-support/reference-trie", version = "0.12.2" }
->>>>>>> 3a5d065d
 
 [features]
 default = ["std"]

--- conflicted
+++ resolved
@@ -1,10 +1,6 @@
 [package]
 name = "trie-root"
-<<<<<<< HEAD
-version = "0.11.1"
-=======
-version = "0.12.0"
->>>>>>> 0d914acf
+version = "0.12.2"
 authors = ["Parity Technologies <admin@parity.io>"]
 description = "In-memory patricia trie operations"
 repository = "https://github.com/paritytech/parity-common"
@@ -12,25 +8,14 @@
 categories = [ "no-std" ]
 
 [dependencies]
-<<<<<<< HEAD
-hash-db = { path = "../hash-db", default-features = false, version = "0.11.1"}
+hash-db = { path = "../hash-db", default-features = false, version = "0.12.2"}
 
 [dev-dependencies]
 hex-literal = "0.1"
-keccak-hasher = { path = "../test-support/keccak-hasher", version = "0.11.1" }
-trie-standardmap = { path = "../test-support/trie-standardmap", version = "0.11.1" }
+keccak-hasher = { path = "../test-support/keccak-hasher", version = "0.12.2" }
+trie-standardmap = { path = "../test-support/trie-standardmap", version = "0.12.2" }
 # DISABLE the following line when publishing until cyclic dependencies are resolved https://github.com/rust-lang/cargo/issues/4242
-reference-trie = { path = "../test-support/reference-trie", version = "0.11.1" }
-=======
-hash-db = { path = "../hash-db", default-features = false, version = "0.12.0"}
-
-[dev-dependencies]
-hex-literal = "0.1"
-keccak-hasher = { path = "../test-support/keccak-hasher", version = "0.12.0" }
-trie-standardmap = { path = "../test-support/trie-standardmap", version = "0.12.0" }
-# DISABLE the following line when publishing until cyclic dependencies are resolved https://github.com/rust-lang/cargo/issues/4242
-reference-trie = { path = "../test-support/reference-trie", version = "0.12.0" }
->>>>>>> 0d914acf
+reference-trie = { path = "../test-support/reference-trie", version = "0.12.2" }
 
 [features]
 default = ["std"]
